--- conflicted
+++ resolved
@@ -4,10 +4,8 @@
 from app.api.session import router as session_router
 from app.api.voice_redis import router as voice_redis_router
 from app.api.email import router as email_router
-<<<<<<< HEAD
+
 from app.api.opensource_voice import router as opensource_voice_router
-=======
->>>>>>> 1a71f5b0
 from app.config import settings
 import uvicorn
 
@@ -43,11 +41,8 @@
 print("✅ [MAIN] Voice Redis router included")
 app.include_router(email_router)
 print("✅ [MAIN] Email router included")
-<<<<<<< HEAD
 app.include_router(opensource_voice_router)
 print("✅ [MAIN] OpenSource Voice router included")
-=======
->>>>>>> 1a71f5b0
 
 
 @app.get("/")
